--- conflicted
+++ resolved
@@ -133,10 +133,6 @@
 # Old files
 *.old
 
-<<<<<<< HEAD
 # idea files
-
 workspace.xml
-=======
-.idea
->>>>>>> 077d8cb1
+.idea